--- conflicted
+++ resolved
@@ -1,29 +1,29 @@
-<<<<<<< HEAD
-# Component 1: DATA ANALYSIS
-## GPT-5 Synthetic Transaction Data Generator
-
-### Overview
+# Orchaim: Intelligent Payment Orchestration System
+
+## Components Overview
+
+### Component 1: DATA ANALYSIS
+**GPT-5 Synthetic Transaction Data Generator**
+
 This component uses GPT-5 to generate realistic Stripe transaction patterns that can trigger account freezes. It demonstrates GPT-5's structured data generation capabilities for B2B payment risk analysis.
 
-### Key Features
+**Key Features:**
 - **Pattern Generation**: Normal baseline, volume spikes, refund surges, chargeback patterns
 - **Stripe Format Compliance**: All transactions generated in correct Stripe API format  
 - **GPT-5 Integration**: Uses reasoning_effort and verbosity parameters
 - **Risk Analysis**: Accurate freeze trigger detection and probability assessment
-=======
-# Component 2: GPT-5 ENGINE
-## Real-time Decision Making with Chain-of-Thought
-
-### Overview
+
+### Component 2: GPT-5 ENGINE
+**Real-time Decision Making with Chain-of-Thought**
+
 This component implements the core GPT-5 decision engine that powers intelligent payment routing. It uses GPT-5's new reasoning_effort and verbosity parameters to make context-aware routing decisions with full audit trails.
 
-### Key Features
+**Key Features:**
 - **Real OpenAI GPT-5 API Integration**: Direct connection to GPT-5 model
 - **Reasoning Effort Control**: minimal/low/medium/high parameter tuning
 - **Verbosity Control**: Adjustable output detail for different scenarios
 - **Chain-of-thought Reasoning**: Complete decision audit trails
 - **Context-Aware Decisions**: Adapts reasoning based on transaction complexity
->>>>>>> 03bb9f00
 
 ## 🚀 Key Features
 
